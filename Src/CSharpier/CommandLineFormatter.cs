using System;
using System.Diagnostics;
using System.IO;
using System.IO.Abstractions;
using System.Linq;
using System.Threading;
using System.Threading.Tasks;

namespace CSharpier
{
    public class CommandLineFormatter
    {
        protected CommandLineFormatterResult Result;

        protected readonly string BaseDirectoryPath;
        protected readonly string Path;
        protected readonly CommandLineOptions CommandLineOptions;
        protected readonly PrinterOptions PrinterOptions;
        protected readonly IFileSystem FileSystem;
        protected readonly IConsole Console;
        protected readonly IgnoreFile IgnoreFile;

        protected CommandLineFormatter(
            string baseDirectoryPath,
            string path,
            CommandLineOptions commandLineOptions,
            PrinterOptions printerOptions,
            IFileSystem fileSystem,
            IConsole console,
            IgnoreFile ignoreFile,
            CommandLineFormatterResult result
        ) {
            this.BaseDirectoryPath = baseDirectoryPath;
            this.Path = path;
            this.PrinterOptions = printerOptions;
            this.CommandLineOptions = commandLineOptions;
            this.FileSystem = fileSystem;
            this.Console = console;
            this.IgnoreFile = ignoreFile;
            this.Result = result;
        }

        public static async Task<int> Format(
            CommandLineOptions commandLineOptions,
            IFileSystem fileSystem,
            IConsole console,
            CancellationToken cancellationToken
        ) {
<<<<<<< HEAD
            var stopwatch = Stopwatch.StartNew();
            var result = new CommandLineFormatterResult();
=======
            var baseDirectoryPath = fileSystem.File.Exists(commandLineOptions.DirectoryOrFile)
                ? fileSystem.Path.GetDirectoryName(commandLineOptions.DirectoryOrFile)
                : commandLineOptions.DirectoryOrFile;
>>>>>>> b657585a

            foreach (var path in commandLineOptions.DirectoryOrFilePaths)
            {
                var baseDirectoryPath = fileSystem.File.Exists(path)
                    ? fileSystem.Path.GetDirectoryName(path)
                    : path;

                if (baseDirectoryPath == null)
                {
                    throw new Exception(
                        $"The path of {path} does not appear to point to a directory or a file."
                    );
                }

                // TODO write some tests, I am pretty sure options and ignore will be fine, but double check
                var configurationFileOptions = ConfigurationFileOptions.Create(
                    baseDirectoryPath,
                    fileSystem
                );

                var (ignoreFile, exitCode) = await IgnoreFile.Create(
                    baseDirectoryPath,
                    fileSystem,
                    console,
                    cancellationToken
                );
                if (exitCode != 0)
                {
                    return exitCode;
                }

                var printerOptions = new PrinterOptions
                {
                    TabWidth = configurationFileOptions.TabWidth,
                    UseTabs = configurationFileOptions.UseTabs,
                    Width = configurationFileOptions.PrintWidth,
                    EndOfLine = configurationFileOptions.EndOfLine
                };

                var commandLineFormatter = new CommandLineFormatter(
                    baseDirectoryPath,
                    path,
                    commandLineOptions,
                    printerOptions,
                    fileSystem,
                    console,
                    ignoreFile!,
                    result
                );

                await commandLineFormatter.FormatFiles(cancellationToken);
            }

            result.ElapsedMilliseconds = stopwatch.ElapsedMilliseconds;
            ResultPrinter.PrintResults(result, console, commandLineOptions);
            return ReturnExitCode(commandLineOptions, result);
        }

        public async Task FormatFiles(CancellationToken cancellationToken)
        {
            if (this.FileSystem.File.Exists(this.Path))
            {
                await FormatFile(this.Path, cancellationToken);
            }
            else
            {
                var tasks = this.FileSystem.Directory.EnumerateFiles(
                        this.Path,
                        "*.cs",
                        SearchOption.AllDirectories
                    )
                    .Select(o => FormatFile(o, cancellationToken))
                    .ToArray();
                try
                {
                    Task.WaitAll(tasks, cancellationToken);
                }
                catch (OperationCanceledException ex)
                {
                    if (ex.CancellationToken != cancellationToken)
                    {
                        throw;
                    }
                }
            }
        }

        private async Task FormatFile(string file, CancellationToken cancellationToken)
        {
            if (ShouldIgnoreFile(file))
            {
                return;
            }

            cancellationToken.ThrowIfCancellationRequested();

            var fileReaderResult =
                await FileReader.ReadFile(file, this.FileSystem, cancellationToken);
            if (fileReaderResult.FileContents.Length == 0)
            {
                return;
            }
            if (fileReaderResult.DefaultedEncoding)
            {
                WriteLine(
                    $"{GetPath(file)} - unable to detect file encoding. Defaulting to {fileReaderResult.Encoding}"
                );
            }

            cancellationToken.ThrowIfCancellationRequested();

            CSharpierResult result;

            try
            {
                result = await new CodeFormatter().FormatAsync(
                    fileReaderResult.FileContents,
                    this.PrinterOptions,
                    cancellationToken
                );
            }
            catch (OperationCanceledException)
            {
                throw;
            }
            catch (Exception ex)
            {
                Interlocked.Increment(ref this.Result.Files);
                WriteLine(GetPath(file) + " - threw exception while formatting");
                WriteLine(ex.Message);
                WriteLine(ex.StackTrace);
                WriteLine();
                Interlocked.Increment(ref this.Result.ExceptionsFormatting);
                return;
            }

            if (result.Errors.Any())
            {
                Interlocked.Increment(ref this.Result.Files);
                WriteLine(GetPath(file) + " - failed to compile");
                return;
            }

            if (!result.FailureMessage.IsBlank())
            {
                Interlocked.Increment(ref this.Result.Files);
                WriteLine(GetPath(file) + " - " + result.FailureMessage);
                return;
            }

            if (!this.CommandLineOptions.Fast)
            {
                var syntaxNodeComparer = new SyntaxNodeComparer(
                    fileReaderResult.FileContents,
                    result.Code,
                    cancellationToken
                );

                try
                {
                    var failure = await syntaxNodeComparer.CompareSourceAsync(cancellationToken);
                    if (!string.IsNullOrEmpty(failure))
                    {
                        Interlocked.Increment(ref this.Result.FailedSyntaxTreeValidation);
                        WriteLine(GetPath(file) + " - failed syntax tree validation");
                        WriteLine(failure);
                    }
                }
                catch (Exception ex)
                {
                    Interlocked.Increment(ref this.Result.ExceptionsValidatingSource);
                    WriteLine(
                        GetPath(file)
                        + " - failed with exception during syntax tree validation"
                        + Environment.NewLine
                        + ex.Message
                        + ex.StackTrace
                    );
                }
            }

            if (this.CommandLineOptions.Check)
            {
                if (result.Code != fileReaderResult.FileContents)
                {
                    WriteLine(GetPath(file) + " - was not formatted");
                    Interlocked.Increment(ref this.Result.UnformattedFiles);
                }
            }

            cancellationToken.ThrowIfCancellationRequested();
            Interlocked.Increment(ref this.Result.Files);

            if (!this.CommandLineOptions.Check && !this.CommandLineOptions.SkipWrite)
            {
                // purposely avoid async here, that way the file completely writes if the process gets cancelled while running.
                this.FileSystem.File.WriteAllText(file, result.Code, fileReaderResult.Encoding);
            }
        }

        private string GetPath(string file)
        {
            return ResultPrinter.PadToSize(file.Substring(this.BaseDirectoryPath.Length));
        }

        private static int ReturnExitCode(
            CommandLineOptions commandLineOptions,
            CommandLineFormatterResult result
        ) {
            if (
                (commandLineOptions.Check && result.UnformattedFiles > 0)
                || result.FailedSyntaxTreeValidation > 0
                || result.ExceptionsFormatting > 0
                || result.ExceptionsValidatingSource > 0
            ) {
                return 1;
            }

            return 0;
        }

        private bool ShouldIgnoreFile(string filePath)
        {
            return GeneratedCodeUtilities.IsGeneratedCodeFile(filePath)
                || this.IgnoreFile.IsIgnored(filePath);
        }

        protected void WriteLine(string? line = null)
        {
            this.Console.WriteLine(line);
        }
    }

    public class CommandLineFormatterResult
    {
        public int FailedSyntaxTreeValidation;
        public int ExceptionsFormatting;
        public int ExceptionsValidatingSource;
        public int Files;
        public int UnformattedFiles;
        public long ElapsedMilliseconds;
    }
}<|MERGE_RESOLUTION|>--- conflicted
+++ resolved
@@ -46,14 +46,8 @@
             IConsole console,
             CancellationToken cancellationToken
         ) {
-<<<<<<< HEAD
             var stopwatch = Stopwatch.StartNew();
             var result = new CommandLineFormatterResult();
-=======
-            var baseDirectoryPath = fileSystem.File.Exists(commandLineOptions.DirectoryOrFile)
-                ? fileSystem.Path.GetDirectoryName(commandLineOptions.DirectoryOrFile)
-                : commandLineOptions.DirectoryOrFile;
->>>>>>> b657585a
 
             foreach (var path in commandLineOptions.DirectoryOrFilePaths)
             {
