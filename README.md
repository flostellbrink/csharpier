--- conflicted
+++ resolved
@@ -73,21 +73,6 @@
 dotnet chsarpier [PathToFile]
 ```
 
-<<<<<<< HEAD
-=======
-## IDE Support
-### Rider
-1. Open Settings
-2. Tools - File Watchers
-3. Add New File Watcher
-    * File Type: C# File
-    * Program: dotnet
-    * Arguments: csharpier $FilePath$
-    * Output paths to refresh: $FilePath$
-	* Advanced Options - Auto-save edited files...: This should probably be off otherwise if you pause while coding csharpier will reformat the file as is.
-
-
->>>>>>> 43180ea8
 ### More Information
 CSharpier currently excludes .g.cs and .cshtml.cs files.
 
@@ -150,7 +135,7 @@
     * Program: dotnet
     * Arguments: csharpier $FilePath$
     * Output paths to refresh: $FilePath$
-    * Advanced Options - Auto-save edited files...: This should probably be off, otherwise if you pause while coding, csharpier will reformat the file as is.
+    * Advanced Options - Auto-save edited files...: This should probably be off otherwise if you pause while coding csharpier will reformat the file as is.
 
 ## Development
 See [Development Readme](Src/README.md)
